--- conflicted
+++ resolved
@@ -645,16 +645,9 @@
         regex = r".*?translate\s?\(\s?(?P<x>-?[0-9]*\.?[0-9]+)\s?[\s,]\s?(?P<y>-?[0-9]*\.?[0-9]+\s?)\s?\).*"
         coord = re.match(regex, transform)
         data['type'] = 'translate'
-<<<<<<< HEAD
-        try:
-            data['location'] = Point(coord.group('x'),coord.group('y'))
-        except:
-            data['location'] = Point()
-=======
         x = coord.group('x')
         y = coord.group('y')
         data['location'] = Point(x,y)
->>>>>>> ecad86c3
     elif 'matrix' in transform.lower():
         data['type'] = 'matrix'
         data['location'], data['rotate'], data['scale'] = parseSvgMatrix(transform)
